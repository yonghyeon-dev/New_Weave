'use client';

<<<<<<< HEAD
import React, { useState } from 'react';
import { useRouter } from 'next/navigation';
=======
import React, { useState, useEffect, Suspense } from 'react';
import { useSearchParams } from 'next/navigation';
>>>>>>> df012376
import AppLayout from '@/components/layout/AppLayout';
import { WorkspacePageContainer } from '@/components/layout/PageContainer';
import { Card } from '@/components/ui/Card';
import Button from '@/components/ui/Button';
import Typography from '@/components/ui/Typography';
import { 
  FileText,
  Upload,
  ArrowRight,
  Sparkles,
  FileCode,
  Zap,
  Cpu,
  Download,
<<<<<<< HEAD
  Edit3,
  CheckCircle,
  TrendingUp,
  Shield,
  Clock
=======
  FileUp,
  Copy,
  BrainCircuit
>>>>>>> df012376
} from 'lucide-react';

// 기능 카드 타입
interface FeatureCard {
  id: string;
  title: string;
  description: string;
  icon: React.ReactNode;
  href: string;
  color: string;
  badge?: string;
  features: string[];
}

// 통계 데이터 타입
interface StatCard {
  label: string;
  value: string;
  trend?: string;
  icon: React.ReactNode;
}

<<<<<<< HEAD
export default function AIAssistant() {
  const router = useRouter();
  const [isLoading, setIsLoading] = useState(false);

  // 주요 기능 카드들
  const featureCards: FeatureCard[] = [
    {
      id: 'chat',
      title: 'AI 챗봇',
      description: '실시간 대화형 AI 어시스턴트와 질문하고 답변받으세요',
      icon: <Cpu className="w-6 h-6" />,
      href: '/ai-assistant/chat',
      color: 'bg-green-500',
      badge: '새로운 기능',
      features: [
        '실시간 스트리밍 응답',
        '대화 컨텍스트 유지',
        '마크다운 지원',
        '대화 내보내기 기능'
      ]
    },
    {
      id: 'extract',
      title: '정보 추출',
      description: '이미지나 PDF에서 데이터를 자동으로 추출하고 구조화합니다',
      icon: <Upload className="w-6 h-6" />,
      href: '/ai-assistant/extract',
      color: 'bg-blue-500',
      badge: 'AI 지원',
      features: [
        '드래그앤드롭 파일 업로드',
        'PDF/이미지 자동 인식',
        'JSON 형식 데이터 추출',
        '실시간 미리보기'
      ]
    },
    {
      id: 'generate',
      title: '문서 생성',
      description: '템플릿 기반으로 전문적인 비즈니스 문서를 자동 생성합니다',
      icon: <FileText className="w-6 h-6" />,
      href: '/ai-assistant/generate',
      color: 'bg-purple-500',
      badge: '신규 기능',
      features: [
        '5종 문서 템플릿',
        '마크다운 에디터 통합',
        'PDF/Word 내보내기',
        '실시간 편집 가능'
      ]
    },
    {
      id: 'analysis',
      title: 'AI 분석',
      description: 'Gemini AI를 활용한 고급 데이터 분석 및 인사이트',
      icon: <Sparkles className="w-6 h-6" />,
      href: '/ai-assistant/analysis',
      color: 'bg-yellow-500',
      badge: 'Coming Soon',
      features: [
        '패턴 분석',
        '트렌드 예측',
        '자동 보고서 생성',
        '데이터 시각화'
      ]
=======
const commonQuestions: TaxQuestion[] = [
  {
    id: '1',
    title: '부가세 신고 기한은 언제인가요?',
    category: '부가세',
    description: '부가세 신고와 납부 기한에 대해 궁금합니다.'
  },
  {
    id: '2',
title: '개인사업자 종합소득세 신고 방법',
    category: '소득세',
description: '개인사업자로 일하는데 종합소득세를 어떻게 신고해야 하나요?'
  },
  {
    id: '3',
    title: '사업용 차량 구입 시 세금 혜택',
    category: '법인세',
    description: '법인명의로 차량을 구입할 때 받을 수 있는 세금 혜택이 있나요?'
  },
  {
    id: '4',
    title: '홈택스 전자신고 방법',
    category: '전자신고',
    description: '홈택스를 통한 전자신고 절차가 궁금합니다.'
  }
];

const quickQuestions = [
  '인보이스 작성 방법을 알려주세요',
  '클라이언트 관리 팁을 알려주세요',
  '계약서 작성할 때 주의사항은?',
  '업무 효율성을 높이는 방법은?'
];

const documentTemplates: DocumentTemplate[] = [
  {
    id: 'contract',
    name: '표준 계약서',
    category: '계약서',
    description: '서비스/제품 공급 표준 계약서',
    fields: ['계약 당사자', '계약 내용', '계약 기간', '대금', '특약사항']
  },
  {
    id: 'proposal',
    name: '사업 제안서',
    category: '제안서',
    description: '프로젝트 또는 사업 제안서',
    fields: ['제안 배경', '제안 내용', '예산', '일정', '기대효과']
  },
  {
    id: 'invoice',
    name: '세금계산서',
    category: '회계',
    description: '세금계산서 자동 생성',
    fields: ['공급자', '공급받는자', '품목', '단가', '공급가액', 'VAT']
  },
  {
    id: 'minutes',
    name: '회의록',
    category: '보고서',
    description: '회의 내용 정리 및 문서화',
    fields: ['회의 일시', '참석자', '안건', '논의사항', '결정사항']
  }
];

function AIAssistantContent() {
  const searchParams = useSearchParams();
  const [activeTab, setActiveTab] = useState<'document' | 'chat' | 'tax' | 'extract' | 'file'>('document');
  const [messages, setMessages] = useState<Message[]>([
    {
      id: '1',
      content: '안녕하세요! AI 업무 비서입니다. 어떤 도움이 필요하신가요?',
      sender: 'ai',
      timestamp: new Date(),
      type: 'general'
    }
  ]);
  const [inputMessage, setInputMessage] = useState('');
  const [isLoading, setIsLoading] = useState(false);
  const [selectedCategory, setSelectedCategory] = useState('전체');
  const [selectedTemplate, setSelectedTemplate] = useState<string>('');
  const [messageIdCounter, setMessageIdCounter] = useState(1);
  const [uploadedFile, setUploadedFile] = useState<File | null>(null);
  const [documentFields, setDocumentFields] = useState<Record<string, string>>({});
  const [generatedDocument, setGeneratedDocument] = useState<string>('');

  const categories = ['전체', '부가세', '소득세', '법인세', '전자신고', '기타'];

  // URL 파라미터로 탭 상태 초기화
  useEffect(() => {
    const tabParam = searchParams.get('tab');
    if (tabParam && ['document', 'chat', 'tax', 'extract', 'file'].includes(tabParam)) {
      setActiveTab(tabParam as 'document' | 'chat' | 'tax' | 'extract' | 'file');
    }
  }, [searchParams]);

  const handleSendMessage = async () => {
    if (!inputMessage.trim()) return;

    const userMessage: Message = {
      id: `user-${messageIdCounter}`,
      content: inputMessage,
      sender: 'user',
      timestamp: new Date(),
      type: activeTab === 'tax' ? 'tax' : activeTab === 'chat' ? 'general' : activeTab
    };
    setMessageIdCounter(prev => prev + 1);

    setMessages(prev => [...prev, userMessage]);
    setInputMessage('');
    setIsLoading(true);

    // 모의 AI 응답
    setTimeout(() => {
      let aiResponse = '';
      
      if (activeTab === 'tax') {
        aiResponse = `
"${inputMessage}"에 대한 세무 답변입니다.

**핵심 내용:**
• 관련 법령: 소득세법 제1조, 부가가치세법 제2조
• 신고 기한: 매년 5월 31일까지
• 필요 서류: 소득금액증명원, 사업자등록증

**상세 설명:**
현재 질문하신 내용은 일반적인 세무 처리 절차에 해당합니다. 구체적인 사항은 개인의 상황에 따라 달라질 수 있으므로, 정확한 처리를 위해서는 세무사와의 개별 상담을 권장합니다.

⚠️ 본 답변은 일반적인 정보 제공을 위한 것으로, 개별 사안에 대한 전문적인 세무 상담이 필요할 수 있습니다.
        `.trim();
      } else if (activeTab === 'document') {
        aiResponse = `문서 생성과 관련된 도움을 드리겠습니다. 왼쪽 템플릿에서 원하시는 문서 유형을 선택하시거나, 구체적인 문서 작성 요청을 말씀해 주세요.`;
      } else if (activeTab === 'extract') {
        aiResponse = `정보 추출 기능입니다. PDF, 이미지, 텍스트 파일을 업로드하시면 주요 정보를 자동으로 추출해 드립니다.`;
      } else if (activeTab === 'file') {
        aiResponse = `파일 처리 기능입니다. 대용량 파일 변환이나 포맷 변경을 도와드립니다.`;
      } else {
        aiResponse = `"${inputMessage}"에 대해 도움을 드리겠습니다. 구체적으로 어떤 업무를 진행하고 계신가요?

업무와 관련된 추가적인 질문이 있으시면 언제든 말씀해 주세요.`;
      }

      const aiMessage: Message = {
        id: `ai-${messageIdCounter + 1}`,
        content: aiResponse,
        sender: 'ai',
        timestamp: new Date(),
        type: activeTab === 'tax' ? 'tax' : activeTab === 'chat' ? 'general' : activeTab
      };
      setMessageIdCounter(prev => prev + 2);
      
      setMessages(prev => [...prev, aiMessage]);
      setIsLoading(false);
    }, 1000);
  };

  const handleKeyPress = (e: React.KeyboardEvent) => {
    if (e.key === 'Enter' && !e.shiftKey) {
      e.preventDefault();
      handleSendMessage();
>>>>>>> df012376
    }
  ];

<<<<<<< HEAD
  // 통계 카드 데이터
  const statCards: StatCard[] = [
    {
      label: '처리한 문서',
      value: '1,234',
      trend: '+12%',
      icon: <FileText className="w-5 h-5 text-blue-500" />
    },
    {
      label: '절약한 시간',
      value: '156시간',
      trend: '+23%',
      icon: <Clock className="w-5 h-5 text-green-500" />
    },
    {
      label: '정확도',
      value: '99.8%',
      icon: <Shield className="w-5 h-5 text-purple-500" />
    },
    {
      label: '처리 속도',
      value: '< 2초',
      icon: <Zap className="w-5 h-5 text-yellow-500" />
=======
  const handleQuestionClick = (question: string) => {
    setInputMessage(question);
  };

  const handleFileUpload = (e: React.ChangeEvent<HTMLInputElement>) => {
    const file = e.target.files?.[0];
    if (file) {
      setUploadedFile(file);
      const message = `"${file.name}" 파일이 업로드되었습니다. 처리를 시작합니다...`;
      const uploadMessage: Message = {
        id: `upload-${messageIdCounter}`,
        content: message,
        sender: 'ai',
        timestamp: new Date(),
        type: activeTab === 'extract' ? 'extract' : 'file'
      };
      setMessages(prev => [...prev, uploadMessage]);
      setMessageIdCounter(prev => prev + 1);
>>>>>>> df012376
    }
  ];

  // 최근 업데이트 내용
  const recentUpdates = [
    {
      date: '2025-08-28',
      title: 'AI 챗봇 기능 출시',
      type: 'feature'
    },
    {
      date: '2025-08-27',
      title: 'PDF/Word 내보내기 기능 추가',
      type: 'feature'
    },
    {
      date: '2025-08-27',
      title: '마크다운 에디터 통합',
      type: 'feature'
    }
  ];

  return (
    <AppLayout>
<<<<<<< HEAD
      <div className="bg-bg-primary p-6">
        <div className="max-w-7xl mx-auto">
          <div className="space-y-8">
            {/* 헤더 섹션 */}
            <div className="flex items-center justify-between">
              <div>
                <Typography variant="h2" className="text-2xl mb-1">AI Assistant</Typography>
=======
      <WorkspacePageContainer>
          {/* 헤더 */}
          <div className="mb-8">
            <div className="flex items-center gap-3 mb-4">
              <div className="p-3 bg-weave-primary-light rounded-lg">
                <BrainCircuit className="w-6 h-6 text-weave-primary" />
              </div>
              <div>
                <Typography variant="h2" className="text-2xl mb-1 text-txt-primary">AI 업무비서</Typography>
>>>>>>> df012376
                <Typography variant="body1" className="text-txt-secondary">
                  AI 기반 업무 자동화 도구를 활용하세요
                </Typography>
              </div>
              <div className="flex space-x-3">
                <Button 
                  variant="primary"
                  onClick={() => router.push('/ai-assistant/chat')}
                  className="flex items-center space-x-2"
                >
                  <Cpu className="w-4 h-4" />
                  <span>AI 챗봇 시작</span>
                </Button>
                <Button 
                  variant="secondary"
                  onClick={() => router.push('/ai-assistant/generate')}
                  className="flex items-center space-x-2"
                >
                  <FileText className="w-4 h-4" />
                  <span>문서 생성</span>
                </Button>
              </div>
            </div>

<<<<<<< HEAD
            {/* 통계 카드 섹션 */}
            <div className="grid grid-cols-1 md:grid-cols-2 lg:grid-cols-4 gap-6">
            {statCards.map((stat, index) => (
              <Card key={index} className="bg-white rounded-lg border border-border-light p-6">
                <div className="flex items-start justify-between">
                  <div className="flex-1">
                    <div className="flex items-center gap-2 mb-3">
                      <div className="p-2 bg-bg-secondary rounded-lg">
                        {stat.icon}
=======
          </div>

          {/* 헤더 탭 네비게이션 - 프로젝트 스타일 동일 적용 */}
          <div className="border-t border-border-light">
            <nav className="flex space-x-8 px-0" aria-label="Tabs">
              <button
                onClick={() => setActiveTab('document')}
                className={`flex items-center gap-2 py-4 px-6 border-b-2 font-medium text-sm transition-colors ${
                  activeTab === 'document'
                    ? 'border-weave-primary text-weave-primary'
                    : 'border-transparent text-txt-secondary hover:text-txt-primary hover:border-border-light'
                }`}
              >
                <FileText className="w-4 h-4" />
                문서 생성
              </button>
              <button
                onClick={() => setActiveTab('chat')}
                className={`flex items-center gap-2 py-4 px-6 border-b-2 font-medium text-sm transition-colors ${
                  activeTab === 'chat'
                    ? 'border-weave-primary text-weave-primary'
                    : 'border-transparent text-txt-secondary hover:text-txt-primary hover:border-border-light'
                }`}
              >
                <MessageCircle className="w-4 h-4" />
                AI 상담
              </button>
              <button
                onClick={() => setActiveTab('tax')}
                className={`flex items-center gap-2 py-4 px-6 border-b-2 font-medium text-sm transition-colors ${
                  activeTab === 'tax'
                    ? 'border-weave-primary text-weave-primary'
                    : 'border-transparent text-txt-secondary hover:text-txt-primary hover:border-border-light'
                }`}
              >
                <Calculator className="w-4 h-4" />
                세무 상담
              </button>
              <button
                onClick={() => setActiveTab('extract')}
                className={`flex items-center gap-2 py-4 px-6 border-b-2 font-medium text-sm transition-colors ${
                  activeTab === 'extract'
                    ? 'border-weave-primary text-weave-primary'
                    : 'border-transparent text-txt-secondary hover:text-txt-primary hover:border-border-light'
                }`}
              >
                <Search className="w-4 h-4" />
                정보 추출
              </button>
              <button
                onClick={() => setActiveTab('file')}
                className={`flex items-center gap-2 py-4 px-6 border-b-2 font-medium text-sm transition-colors ${
                  activeTab === 'file'
                    ? 'border-weave-primary text-weave-primary'
                    : 'border-transparent text-txt-secondary hover:text-txt-primary hover:border-border-light'
                }`}
              >
                <Upload className="w-4 h-4" />
                파일 처리
              </button>
            </nav>
          </div>

          <div className="grid grid-cols-1 lg:grid-cols-3 gap-6 mt-6">
            {/* 메인 영역 */}
            <div className="lg:col-span-2">
              {/* 문서 생성 탭 */}
              {activeTab === 'document' && (
                <div className="space-y-6">
                  {/* 템플릿 선택 */}
                  <Card className="p-6">
                    <Typography variant="h3" className="mb-4">문서 템플릿 선택</Typography>
                    <div className="grid grid-cols-2 gap-3">
                      {documentTemplates.map((template) => (
                        <button
                          key={template.id}
                          onClick={() => setSelectedTemplate(template.id)}
                          className={`p-4 text-left rounded-lg border transition-all ${
                            selectedTemplate === template.id
                              ? 'bg-weave-primary-light border-weave-primary'
                              : 'bg-white border-border-light hover:bg-bg-secondary'
                          }`}
                        >
                          <Typography variant="body2" className="font-medium mb-1">
                            {template.name}
                          </Typography>
                          <Typography variant="body2" className="text-txt-secondary text-xs">
                            {template.description}
                          </Typography>
                          <span className={`inline-block mt-2 px-2 py-1 text-xs rounded ${
                            selectedTemplate === template.id
                              ? 'bg-weave-primary text-white'
                              : 'bg-gray-100 text-gray-700'
                          }`}>
                            {template.category}
                          </span>
                        </button>
                      ))}
                    </div>
                  </Card>

                  {/* 선택된 템플릿 필드 입력 */}
                  {selectedTemplate && (
                    <Card className="p-6">
                      <Typography variant="h3" className="mb-4">
                        {documentTemplates.find(t => t.id === selectedTemplate)?.name} 작성
                      </Typography>
                      <div className="space-y-4">
                        {documentTemplates.find(t => t.id === selectedTemplate)?.fields.map((field) => (
                          <div key={field}>
                            <label className="block text-sm font-medium text-txt-secondary mb-2">
                              {field}
                            </label>
                            <Input
                              placeholder={`${field} 내용을 입력하세요...`}
                              className="w-full"
                              value={documentFields[field] || ''}
                              onChange={(e) => setDocumentFields(prev => ({
                                ...prev,
                                [field]: e.target.value
                              }))}
                            />
                          </div>
                        ))}
                        <div className="flex gap-3">
                          <Button onClick={() => handleGenerateDocument()}>
                            <FileText className="w-4 h-4 mr-2" />
                            문서 생성
                          </Button>
                          <Button variant="outline">
                            <Download className="w-4 h-4 mr-2" />
                            템플릿 저장
                          </Button>
                        </div>
>>>>>>> df012376
                      </div>
                    </div>
                    <Typography variant="body2" className="text-txt-tertiary mb-1">
                      {stat.label}
                    </Typography>
                    <Typography variant="h3" className="text-2xl font-bold text-txt-primary">
                      {stat.value}
                    </Typography>
                    {stat.trend && (
                      <div className="flex items-center gap-1 mt-2">
                        <TrendingUp className="w-4 h-4 text-green-500" />
                        <Typography variant="body2" className="text-green-500 font-medium">
                          {stat.trend}
                        </Typography>
                      </div>
                    )}
                  </div>
                </div>
              </Card>
            ))}
          </div>

            {/* 주요 기능 카드 그리드 */}
            <div className="grid grid-cols-1 md:grid-cols-2 gap-6">
              {featureCards.map((feature) => (
                <Card 
                  key={feature.id}
                  className="bg-white rounded-lg border border-border-light hover:shadow-lg transition-all cursor-pointer group overflow-hidden"
                  onClick={() => router.push(feature.href)}
                >
                  <div className="p-6">
                    <div className="flex items-start justify-between mb-4">
                      <div className="p-3 bg-bg-secondary rounded-lg">
                        <div className={`${feature.color} bg-opacity-20 rounded-lg p-2`}>
                          {React.cloneElement(feature.icon as React.ReactElement, { 
                            className: `w-6 h-6 ${feature.color.replace('bg-', 'text-')}`
                          })}
                        </div>
                      </div>
                      {feature.badge && (
                        <span className={`px-2 py-1 text-xs font-medium rounded-full ${
                          feature.badge === 'AI 지원' ? 'bg-blue-50 text-blue-600' :
                          feature.badge === '신규 기능' ? 'bg-green-50 text-green-600' :
                          'bg-gray-100 text-gray-600'
                        }`}>
                          {feature.badge}
                        </span>
                      )}
                    </div>
                  
                    <Typography variant="h3" className="text-lg font-semibold mb-2 text-txt-primary">
                      {feature.title}
                    </Typography>
                    <Typography variant="body2" className="text-txt-secondary mb-4">
                      {feature.description}
                    </Typography>

                    {/* 기능 목록 */}
                    <div className="space-y-2 mb-4">
                      {feature.features.slice(0, 3).map((item, index) => (
                        <div key={index} className="flex items-start gap-2">
                          <CheckCircle className="w-4 h-4 text-green-500 flex-shrink-0 mt-0.5" />
                          <Typography variant="body2" className="text-txt-tertiary text-sm">
                            {item}
                          </Typography>
                        </div>
                      ))}
                    </div>

                    <div className="flex items-center justify-end pt-4 border-t border-border-light">
                      <div className="flex items-center gap-1 text-weave-primary group-hover:gap-2 transition-all">
                        <Typography variant="body2" className="font-medium">
                          시작하기
                        </Typography>
                        <ArrowRight className="w-4 h-4" />
                      </div>
                    </div>
                  </div>
                </Card>
            ))}
          </div>

            {/* 하단 정보 섹션 */}
            <div className="grid grid-cols-1 lg:grid-cols-2 gap-6">
              {/* 최근 업데이트 */}
              <div className="bg-white rounded-lg border border-border-light p-6">
                <Typography variant="h4" className="mb-4 font-semibold">
                  최근 업데이트
                </Typography>
              <div className="space-y-3">
                {recentUpdates.map((update, index) => (
                  <div key={index} className="flex items-start gap-3 pb-3 border-b border-border-light last:border-0 last:pb-0">
                    <div className={`w-2 h-2 rounded-full mt-1.5 flex-shrink-0 ${
                      update.type === 'feature' ? 'bg-green-500' : 'bg-blue-500'
                    }`} />
                    <div className="flex-1">
                      <Typography variant="body2" className="font-medium text-txt-primary">
                        {update.title}
                      </Typography>
                      <Typography variant="body2" className="text-txt-tertiary text-sm">
                        {update.date}
                      </Typography>
                    </div>
                  </div>
                ))}
              </div>
              </div>

              {/* 빠른 시작 가이드 */}
              <div className="bg-white rounded-lg border border-border-light p-6">
                <Typography variant="h4" className="mb-4 font-semibold">
                  빠른 시작 가이드
                </Typography>
              <div className="space-y-3">
                  <div className="flex items-start gap-3 pb-3 border-b border-border-light">
                    <div className="flex-shrink-0 w-8 h-8 bg-yellow-100 text-yellow-600 rounded-full flex items-center justify-center text-sm font-semibold">
                      1
                    </div>
                    <div className="flex-1">
                      <Typography variant="body2" className="font-medium text-txt-primary mb-1">
                        파일 업로드
                      </Typography>
                      <Typography variant="body2" className="text-txt-tertiary text-sm">
                        PDF나 이미지를 드래그앤드롭으로 업로드
                      </Typography>
                    </div>
                  </div>
                  <div className="flex items-start gap-3 pb-3 border-b border-border-light">
                    <div className="flex-shrink-0 w-8 h-8 bg-blue-100 text-blue-600 rounded-full flex items-center justify-center text-sm font-semibold">
                      2
                    </div>
                    <div className="flex-1">
                      <Typography variant="body2" className="font-medium text-txt-primary mb-1">
                        AI 처리
                      </Typography>
                      <Typography variant="body2" className="text-txt-tertiary text-sm">
                        Gemini AI가 자동으로 데이터 추출 및 분석
                      </Typography>
                    </div>
                  </div>
                  <div className="flex items-start gap-3">
                    <div className="flex-shrink-0 w-8 h-8 bg-green-100 text-green-600 rounded-full flex items-center justify-center text-sm font-semibold">
                      3
                    </div>
                    <div className="flex-1">
                      <Typography variant="body2" className="font-medium text-txt-primary mb-1">
                        문서 생성
                      </Typography>
                      <Typography variant="body2" className="text-txt-tertiary text-sm">
                        원하는 형식으로 문서 생성 및 내보내기
                      </Typography>
                    </div>
                  </div>
              </div>
              </div>
            </div>

          </div>
        </WorkspacePageContainer>
    </AppLayout>
  );
}

export default function AIAssistant() {
  return (
    <Suspense fallback={
      <AppLayout>
        <WorkspacePageContainer>
          <div className="animate-pulse">
            <div className="h-8 bg-gray-200 rounded w-1/4 mb-4"></div>
            <div className="h-4 bg-gray-200 rounded w-1/2 mb-8"></div>
            <div className="grid grid-cols-1 lg:grid-cols-3 gap-6">
              <div className="h-96 bg-gray-200 rounded-lg"></div>
              <div className="lg:col-span-2 h-96 bg-gray-200 rounded-lg"></div>
            </div>
          </div>
        </WorkspacePageContainer>
      </AppLayout>
    }>
      <AIAssistantContent />
    </Suspense>
  );
}<|MERGE_RESOLUTION|>--- conflicted
+++ resolved
@@ -1,126 +1,56 @@
 'use client';
 
-<<<<<<< HEAD
-import React, { useState } from 'react';
-import { useRouter } from 'next/navigation';
-=======
 import React, { useState, useEffect, Suspense } from 'react';
 import { useSearchParams } from 'next/navigation';
->>>>>>> df012376
 import AppLayout from '@/components/layout/AppLayout';
 import { WorkspacePageContainer } from '@/components/layout/PageContainer';
 import { Card } from '@/components/ui/Card';
 import Button from '@/components/ui/Button';
+import Input from '@/components/ui/Input';
 import Typography from '@/components/ui/Typography';
+import Alert from '@/components/ui/Alert';
 import { 
+  MessageCircle, 
+  Calculator, 
+  Send, 
+  Bot, 
+  User, 
+  BookOpen, 
+  AlertCircle, 
+  CheckCircle,
+  Cpu,
   FileText,
+  Search,
   Upload,
-  ArrowRight,
-  Sparkles,
-  FileCode,
-  Zap,
-  Cpu,
   Download,
-<<<<<<< HEAD
-  Edit3,
-  CheckCircle,
-  TrendingUp,
-  Shield,
-  Clock
-=======
   FileUp,
   Copy,
   BrainCircuit
->>>>>>> df012376
 } from 'lucide-react';
 
-// 기능 카드 타입
-interface FeatureCard {
+interface Message {
+  id: string;
+  content: string;
+  sender: 'user' | 'ai';
+  timestamp: Date;
+  type?: 'general' | 'tax' | 'document' | 'extract' | 'file';
+}
+
+interface TaxQuestion {
   id: string;
   title: string;
+  category: string;
   description: string;
-  icon: React.ReactNode;
-  href: string;
-  color: string;
-  badge?: string;
-  features: string[];
 }
 
-// 통계 데이터 타입
-interface StatCard {
-  label: string;
-  value: string;
-  trend?: string;
-  icon: React.ReactNode;
+interface DocumentTemplate {
+  id: string;
+  name: string;
+  category: string;
+  description: string;
+  fields: string[];
 }
 
-<<<<<<< HEAD
-export default function AIAssistant() {
-  const router = useRouter();
-  const [isLoading, setIsLoading] = useState(false);
-
-  // 주요 기능 카드들
-  const featureCards: FeatureCard[] = [
-    {
-      id: 'chat',
-      title: 'AI 챗봇',
-      description: '실시간 대화형 AI 어시스턴트와 질문하고 답변받으세요',
-      icon: <Cpu className="w-6 h-6" />,
-      href: '/ai-assistant/chat',
-      color: 'bg-green-500',
-      badge: '새로운 기능',
-      features: [
-        '실시간 스트리밍 응답',
-        '대화 컨텍스트 유지',
-        '마크다운 지원',
-        '대화 내보내기 기능'
-      ]
-    },
-    {
-      id: 'extract',
-      title: '정보 추출',
-      description: '이미지나 PDF에서 데이터를 자동으로 추출하고 구조화합니다',
-      icon: <Upload className="w-6 h-6" />,
-      href: '/ai-assistant/extract',
-      color: 'bg-blue-500',
-      badge: 'AI 지원',
-      features: [
-        '드래그앤드롭 파일 업로드',
-        'PDF/이미지 자동 인식',
-        'JSON 형식 데이터 추출',
-        '실시간 미리보기'
-      ]
-    },
-    {
-      id: 'generate',
-      title: '문서 생성',
-      description: '템플릿 기반으로 전문적인 비즈니스 문서를 자동 생성합니다',
-      icon: <FileText className="w-6 h-6" />,
-      href: '/ai-assistant/generate',
-      color: 'bg-purple-500',
-      badge: '신규 기능',
-      features: [
-        '5종 문서 템플릿',
-        '마크다운 에디터 통합',
-        'PDF/Word 내보내기',
-        '실시간 편집 가능'
-      ]
-    },
-    {
-      id: 'analysis',
-      title: 'AI 분석',
-      description: 'Gemini AI를 활용한 고급 데이터 분석 및 인사이트',
-      icon: <Sparkles className="w-6 h-6" />,
-      href: '/ai-assistant/analysis',
-      color: 'bg-yellow-500',
-      badge: 'Coming Soon',
-      features: [
-        '패턴 분석',
-        '트렌드 예측',
-        '자동 보고서 생성',
-        '데이터 시각화'
-      ]
-=======
 const commonQuestions: TaxQuestion[] = [
   {
     id: '1',
@@ -281,35 +211,9 @@
     if (e.key === 'Enter' && !e.shiftKey) {
       e.preventDefault();
       handleSendMessage();
->>>>>>> df012376
     }
-  ];
-
-<<<<<<< HEAD
-  // 통계 카드 데이터
-  const statCards: StatCard[] = [
-    {
-      label: '처리한 문서',
-      value: '1,234',
-      trend: '+12%',
-      icon: <FileText className="w-5 h-5 text-blue-500" />
-    },
-    {
-      label: '절약한 시간',
-      value: '156시간',
-      trend: '+23%',
-      icon: <Clock className="w-5 h-5 text-green-500" />
-    },
-    {
-      label: '정확도',
-      value: '99.8%',
-      icon: <Shield className="w-5 h-5 text-purple-500" />
-    },
-    {
-      label: '처리 속도',
-      value: '< 2초',
-      icon: <Zap className="w-5 h-5 text-yellow-500" />
-=======
+  };
+
   const handleQuestionClick = (question: string) => {
     setInputMessage(question);
   };
@@ -328,40 +232,42 @@
       };
       setMessages(prev => [...prev, uploadMessage]);
       setMessageIdCounter(prev => prev + 1);
->>>>>>> df012376
     }
-  ];
-
-  // 최근 업데이트 내용
-  const recentUpdates = [
-    {
-      date: '2025-08-28',
-      title: 'AI 챗봇 기능 출시',
-      type: 'feature'
-    },
-    {
-      date: '2025-08-27',
-      title: 'PDF/Word 내보내기 기능 추가',
-      type: 'feature'
-    },
-    {
-      date: '2025-08-27',
-      title: '마크다운 에디터 통합',
-      type: 'feature'
-    }
-  ];
+  };
+
+  const handleGenerateDocument = () => {
+    const template = documentTemplates.find(t => t.id === selectedTemplate);
+    if (!template) return;
+
+    // 문서 생성 로직 (실제로는 API 호출)
+    let document = `【 ${template.name} 】\n\n`;
+    document += `작성일자: ${new Date().toLocaleDateString('ko-KR')}\n\n`;
+    document += `━━━━━━━━━━━━━━━━━━━━━━━━━━━━━━━━━━━━\n\n`;
+    
+    template.fields.forEach(field => {
+      const value = documentFields[field] || '[미입력]';
+      document += `■ ${field}\n`;
+      document += `${value}\n\n`;
+    });
+    
+    document += `━━━━━━━━━━━━━━━━━━━━━━━━━━━━━━━━━━━━\n\n`;
+    document += `※ 본 문서는 AI에 의해 자동 생성되었습니다.\n`;
+    document += `※ 법적 효력을 위해서는 전문가 검토가 필요할 수 있습니다.`;
+    
+    setGeneratedDocument(document);
+  };
+
+  const filteredMessages = messages.filter(msg => {
+    if (activeTab === 'chat') return msg.type === 'general';
+    if (activeTab === 'tax') return msg.type === 'tax';
+    if (activeTab === 'document') return msg.type === 'document' || msg.type === 'general';
+    if (activeTab === 'extract') return msg.type === 'extract' || msg.type === 'general';
+    if (activeTab === 'file') return msg.type === 'file' || msg.type === 'general';
+    return false;
+  });
 
   return (
     <AppLayout>
-<<<<<<< HEAD
-      <div className="bg-bg-primary p-6">
-        <div className="max-w-7xl mx-auto">
-          <div className="space-y-8">
-            {/* 헤더 섹션 */}
-            <div className="flex items-center justify-between">
-              <div>
-                <Typography variant="h2" className="text-2xl mb-1">AI Assistant</Typography>
-=======
       <WorkspacePageContainer>
           {/* 헤더 */}
           <div className="mb-8">
@@ -371,42 +277,12 @@
               </div>
               <div>
                 <Typography variant="h2" className="text-2xl mb-1 text-txt-primary">AI 업무비서</Typography>
->>>>>>> df012376
                 <Typography variant="body1" className="text-txt-secondary">
-                  AI 기반 업무 자동화 도구를 활용하세요
+                  통합 AI 기반 업무 자동화 허브
                 </Typography>
               </div>
-              <div className="flex space-x-3">
-                <Button 
-                  variant="primary"
-                  onClick={() => router.push('/ai-assistant/chat')}
-                  className="flex items-center space-x-2"
-                >
-                  <Cpu className="w-4 h-4" />
-                  <span>AI 챗봇 시작</span>
-                </Button>
-                <Button 
-                  variant="secondary"
-                  onClick={() => router.push('/ai-assistant/generate')}
-                  className="flex items-center space-x-2"
-                >
-                  <FileText className="w-4 h-4" />
-                  <span>문서 생성</span>
-                </Button>
-              </div>
             </div>
 
-<<<<<<< HEAD
-            {/* 통계 카드 섹션 */}
-            <div className="grid grid-cols-1 md:grid-cols-2 lg:grid-cols-4 gap-6">
-            {statCards.map((stat, index) => (
-              <Card key={index} className="bg-white rounded-lg border border-border-light p-6">
-                <div className="flex items-start justify-between">
-                  <div className="flex-1">
-                    <div className="flex items-center gap-2 mb-3">
-                      <div className="p-2 bg-bg-secondary rounded-lg">
-                        {stat.icon}
-=======
           </div>
 
           {/* 헤더 탭 네비게이션 - 프로젝트 스타일 동일 적용 */}
@@ -541,164 +417,356 @@
                             템플릿 저장
                           </Button>
                         </div>
->>>>>>> df012376
-                      </div>
+                      </div>
+                    </Card>
+                  )}
+
+                  {/* 문서 프리뷰 */}
+                  {generatedDocument && (
+                    <Card className="p-6">
+                      <div className="flex items-center justify-between mb-4">
+                        <Typography variant="h3">생성된 문서 미리보기</Typography>
+                        <div className="flex gap-2">
+                          <Button variant="outline">
+                            <Copy className="w-4 h-4 mr-1" />
+                            복사
+                          </Button>
+                          <Button variant="outline">
+                            <Download className="w-4 h-4 mr-1" />
+                            다운로드
+                          </Button>
+                        </div>
+                      </div>
+                      <div className="p-4 bg-bg-secondary rounded-lg">
+                        <Typography variant="body1" className="whitespace-pre-wrap">
+                          {generatedDocument}
+                        </Typography>
+                      </div>
+                    </Card>
+                  )}
+                </div>
+              )}
+
+              {/* 정보 추출 / 파일 처리 탭 */}
+              {(activeTab === 'extract' || activeTab === 'file') && (
+                <Card className="p-12 text-center">
+                  <div className="max-w-md mx-auto">
+                    <div className="mb-6">
+                      {activeTab === 'extract' ? (
+                        <FileUp className="w-16 h-16 mx-auto text-weave-primary mb-4" />
+                      ) : (
+                        <Upload className="w-16 h-16 mx-auto text-weave-primary mb-4" />
+                      )}
+                      <Typography variant="h3" className="mb-2">
+                        {activeTab === 'extract' ? '파일에서 정보 추출' : '파일 처리'}
+                      </Typography>
+                      <Typography variant="body1" className="text-txt-secondary">
+                        {activeTab === 'extract' 
+                          ? 'PDF, 이미지, 텍스트 파일에서 핵심 정보를 자동으로 추출합니다'
+                          : '대용량 파일 처리 및 다양한 포맷 변환을 지원합니다'}
+                      </Typography>
                     </div>
-                    <Typography variant="body2" className="text-txt-tertiary mb-1">
-                      {stat.label}
-                    </Typography>
-                    <Typography variant="h3" className="text-2xl font-bold text-txt-primary">
-                      {stat.value}
-                    </Typography>
-                    {stat.trend && (
-                      <div className="flex items-center gap-1 mt-2">
-                        <TrendingUp className="w-4 h-4 text-green-500" />
-                        <Typography variant="body2" className="text-green-500 font-medium">
-                          {stat.trend}
+
+                    <div className="border-2 border-dashed border-border-light rounded-lg p-8 mb-4">
+                      <input
+                        type="file"
+                        id="file-upload"
+                        className="hidden"
+                        onChange={handleFileUpload}
+                        accept={activeTab === 'extract' ? '.pdf,.png,.jpg,.jpeg,.txt' : '*'}
+                      />
+                      <label htmlFor="file-upload" className="cursor-pointer">
+                        <span className="inline-flex items-center justify-center px-4 py-2 bg-weave-primary text-white rounded-md hover:bg-weave-primary/90 transition-colors">
+                          파일 선택
+                        </span>
+                        <Typography variant="body2" className="text-txt-tertiary mt-3">
+                          또는 파일을 여기로 드래그하세요
                         </Typography>
+                      </label>
+                    </div>
+
+                    {uploadedFile && (
+                      <div className="p-3 bg-green-50 rounded-lg text-left">
+                        <Typography variant="body2" className="text-green-800">
+                          업로드된 파일: {uploadedFile.name}
+                        </Typography>
                       </div>
                     )}
-                  </div>
-                </div>
-              </Card>
-            ))}
-          </div>
-
-            {/* 주요 기능 카드 그리드 */}
-            <div className="grid grid-cols-1 md:grid-cols-2 gap-6">
-              {featureCards.map((feature) => (
-                <Card 
-                  key={feature.id}
-                  className="bg-white rounded-lg border border-border-light hover:shadow-lg transition-all cursor-pointer group overflow-hidden"
-                  onClick={() => router.push(feature.href)}
-                >
-                  <div className="p-6">
-                    <div className="flex items-start justify-between mb-4">
-                      <div className="p-3 bg-bg-secondary rounded-lg">
-                        <div className={`${feature.color} bg-opacity-20 rounded-lg p-2`}>
-                          {React.cloneElement(feature.icon as React.ReactElement, { 
-                            className: `w-6 h-6 ${feature.color.replace('bg-', 'text-')}`
-                          })}
+
+                    {activeTab === 'file' && (
+                      <div className="flex justify-center gap-4 text-xs text-txt-tertiary mt-4">
+                        <span>• 최대 100MB</span>
+                        <span>• 암호화 전송</span>
+                        <span>• 자동 바이러스 검사</span>
+                      </div>
+                    )}
+                  </div>
+                </Card>
+              )}
+
+              {/* 채팅 영역 (AI 상담, 세무 상담) */}
+              {(activeTab === 'chat' || activeTab === 'tax') && (
+                <Card className="flex flex-col h-[600px]">
+                  {/* 채팅 메시지 영역 */}
+                  <div className="flex-1 p-6 overflow-y-auto">
+                    <div className="space-y-4">
+                      {filteredMessages.map((message) => (
+                        <div
+                          key={message.id}
+                          className={`flex items-start gap-3 ${
+                            message.sender === 'user' ? 'flex-row-reverse' : ''
+                          }`}
+                        >
+                          <div className={`p-2 rounded-full ${
+                            message.sender === 'user' 
+                              ? 'bg-weave-primary text-white' 
+                              : 'bg-gray-100'
+                          }`}>
+                            {message.sender === 'user' ? (
+                              <User className="w-4 h-4" />
+                            ) : (
+                              <Bot className="w-4 h-4" />
+                            )}
+                          </div>
+                          <div className={`max-w-[70%] ${
+                            message.sender === 'user' ? 'text-right' : ''
+                          }`}>
+                            <div className={`p-3 rounded-lg ${
+                              message.sender === 'user'
+                                ? 'bg-weave-primary text-white'
+                                : 'bg-gray-100 text-txt-primary'
+                            }`}>
+                              <Typography variant="body1" className={`whitespace-pre-line ${
+                                message.sender === 'user' ? 'text-white' : 'text-txt-primary'
+                              }`}>
+                                {message.content}
+                              </Typography>
+                            </div>
+                            <Typography variant="body2" className={`mt-1 text-txt-tertiary ${
+                              message.sender === 'user' ? 'text-right' : ''
+                            }`}>
+                              {message.timestamp.toLocaleTimeString('ko-KR', {
+                                hour: '2-digit',
+                                minute: '2-digit'
+                              })}
+                            </Typography>
+                          </div>
                         </div>
-                      </div>
-                      {feature.badge && (
-                        <span className={`px-2 py-1 text-xs font-medium rounded-full ${
-                          feature.badge === 'AI 지원' ? 'bg-blue-50 text-blue-600' :
-                          feature.badge === '신규 기능' ? 'bg-green-50 text-green-600' :
-                          'bg-gray-100 text-gray-600'
-                        }`}>
-                          {feature.badge}
-                        </span>
+                      ))}
+                      
+                      {isLoading && (
+                        <div className="flex items-start gap-3">
+                          <div className="p-2 rounded-full bg-gray-100">
+                            <Bot className="w-4 h-4" />
+                          </div>
+                          <div className="p-3 rounded-lg bg-gray-100">
+                            <div className="flex space-x-1">
+                              <div className="w-2 h-2 bg-gray-400 rounded-full animate-bounce"></div>
+                              <div className="w-2 h-2 bg-gray-400 rounded-full animate-bounce" style={{animationDelay: '0.1s'}}></div>
+                              <div className="w-2 h-2 bg-gray-400 rounded-full animate-bounce" style={{animationDelay: '0.2s'}}></div>
+                            </div>
+                          </div>
+                        </div>
                       )}
                     </div>
+                  </div>
+
+                  {/* 입력 영역 */}
+                  <div className="p-4 border-t border-border-light">
+                    {activeTab === 'tax' && (
+                      <div className="mb-3">
+                        <select
+                          value={selectedCategory}
+                          onChange={(e) => setSelectedCategory(e.target.value)}
+                          className="px-3 py-2 border border-border-light rounded-lg text-sm focus:ring-2 focus:ring-weave-primary focus:border-transparent"
+                        >
+                          {categories.map(category => (
+                            <option key={category} value={category}>{category}</option>
+                          ))}
+                        </select>
+                      </div>
+                    )}
+                    
+                    <div className="flex gap-3">
+                      <div className="flex-1">
+                        <Input
+                          value={inputMessage}
+                          onChange={(e) => setInputMessage(e.target.value)}
+                          onKeyPress={handleKeyPress}
+                          placeholder={activeTab === 'tax' ? '세무 관련 질문을 입력하세요...' : '메시지를 입력하세요...'}
+                          disabled={isLoading}
+                        />
+                      </div>
+                      <Button
+                        onClick={handleSendMessage}
+                        disabled={!inputMessage.trim() || isLoading}
+                        className="px-4"
+                      >
+                        <Send className="w-4 h-4" />
+                      </Button>
+                    </div>
+                  </div>
+                </Card>
+              )}
+            </div>
+
+            {/* 사이드바 */}
+            <div className="space-y-6">
+              {/* 빠른 질문 (AI 상담) */}
+              {activeTab === 'chat' && (
+                <Card className="p-6">
+                  <Typography variant="h3" className="mb-4">빠른 질문</Typography>
+                  <div className="space-y-3">
+                    {quickQuestions.map((question, index) => (
+                      <Button
+                        key={index}
+                        variant="outline"
+                        className="w-full text-left justify-start p-3 h-auto text-sm"
+                        onClick={() => handleQuestionClick(question)}
+                      >
+                        {question}
+                      </Button>
+                    ))}
+                  </div>
+                </Card>
+              )}
+
+              {/* 자주 묻는 세무 질문 */}
+              {activeTab === 'tax' && (
+                <Card className="p-6">
+                  <div className="flex items-center gap-2 mb-4">
+                    <BookOpen className="w-5 h-5 text-weave-primary" />
+                    <Typography variant="h3">자주 묻는 질문</Typography>
+                  </div>
                   
-                    <Typography variant="h3" className="text-lg font-semibold mb-2 text-txt-primary">
-                      {feature.title}
-                    </Typography>
-                    <Typography variant="body2" className="text-txt-secondary mb-4">
-                      {feature.description}
-                    </Typography>
-
-                    {/* 기능 목록 */}
-                    <div className="space-y-2 mb-4">
-                      {feature.features.slice(0, 3).map((item, index) => (
-                        <div key={index} className="flex items-start gap-2">
-                          <CheckCircle className="w-4 h-4 text-green-500 flex-shrink-0 mt-0.5" />
-                          <Typography variant="body2" className="text-txt-tertiary text-sm">
-                            {item}
+                  <div className="space-y-3">
+                    {commonQuestions.map((question) => (
+                      <button
+                        key={question.id}
+                        onClick={() => handleQuestionClick(question.title)}
+                        className="w-full p-3 text-left rounded-lg border border-border-light hover:bg-bg-secondary transition-colors"
+                      >
+                        <Typography variant="body2" className="font-medium mb-1">
+                          {question.title}
+                        </Typography>
+                        <Typography variant="body2" className="text-txt-secondary text-xs">
+                          {question.description}
+                        </Typography>
+                        <span className="inline-block mt-2 px-2 py-1 text-xs bg-gray-100 text-gray-700 rounded">
+                          {question.category}
+                        </span>
+                      </button>
+                    ))}
+                  </div>
+                </Card>
+              )}
+
+              {/* 문서 생성 가이드 */}
+              {activeTab === 'document' && (
+                <Card className="p-6">
+                  <Typography variant="h3" className="mb-4">문서 생성 가이드</Typography>
+                  <div className="space-y-3">
+                    <div className="p-3 bg-blue-50 rounded-lg">
+                      <Typography variant="body2" className="text-blue-800 font-medium mb-1">
+                        1. 템플릿 선택
+                      </Typography>
+                      <Typography variant="body2" className="text-blue-700 text-xs">
+                        왼쪽에서 원하는 문서 템플릿을 선택하세요
+                      </Typography>
+                    </div>
+                    <div className="p-3 bg-blue-50 rounded-lg">
+                      <Typography variant="body2" className="text-blue-800 font-medium mb-1">
+                        2. 필드 입력
+                      </Typography>
+                      <Typography variant="body2" className="text-blue-700 text-xs">
+                        필요한 정보를 각 필드에 입력하세요
+                      </Typography>
+                    </div>
+                    <div className="p-3 bg-blue-50 rounded-lg">
+                      <Typography variant="body2" className="text-blue-800 font-medium mb-1">
+                        3. 문서 생성
+                      </Typography>
+                      <Typography variant="body2" className="text-blue-700 text-xs">
+                        AI가 자동으로 문서를 생성합니다
+                      </Typography>
+                    </div>
+                  </div>
+                </Card>
+              )}
+
+              {/* 정보 추출 안내 */}
+              {activeTab === 'extract' && (
+                <Card className="p-6">
+                  <Typography variant="h3" className="mb-4">지원 파일 형식</Typography>
+                  <div className="space-y-2">
+                    {['PDF 문서', '이미지 (PNG, JPG)', '텍스트 파일', 'Word 문서', 'Excel 스프레드시트'].map((format) => (
+                      <div key={format} className="flex items-center gap-2">
+                        <CheckCircle className="w-4 h-4 text-green-600" />
+                        <Typography variant="body2">{format}</Typography>
+                      </div>
+                    ))}
+                  </div>
+                </Card>
+              )}
+
+              {/* 파일 처리 안내 */}
+              {activeTab === 'file' && (
+                <Card className="p-6">
+                  <Typography variant="h3" className="mb-4">파일 처리 기능</Typography>
+                  <div className="space-y-2">
+                    {['포맷 변환', '파일 압축', '대용량 파일 분할', '메타데이터 추출', '보안 암호화'].map((feature) => (
+                      <div key={feature} className="flex items-center gap-2">
+                        <CheckCircle className="w-4 h-4 text-blue-600" />
+                        <Typography variant="body2">{feature}</Typography>
+                      </div>
+                    ))}
+                  </div>
+                </Card>
+              )}
+
+              {/* 세무 일정 (세무 탭에서만) */}
+              {activeTab === 'tax' && (
+                <Card className="p-6">
+                  <Typography variant="h3" className="mb-4">주요 세무 일정</Typography>
+                  
+                  <div className="space-y-3">
+                    {[
+                      { date: '매월 10일', event: '원천세 신고·납부' },
+                      { date: '매월 25일', event: '부가세 신고·납부' },
+                      { date: '5월 31일', event: '종합소득세 신고·납부' },
+                      { date: '11월 30일', event: '연말정산 서류 제출' }
+                    ].map((schedule, index) => (
+                      <div key={index} className="flex items-center gap-3 p-3 bg-bg-secondary rounded-lg">
+                        <div className="w-2 h-2 bg-weave-primary rounded-full flex-shrink-0" />
+                        <div>
+                          <Typography variant="body2" className="font-medium">
+                            {schedule.date}
+                          </Typography>
+                          <Typography variant="body2" className="text-txt-secondary">
+                            {schedule.event}
                           </Typography>
                         </div>
-                      ))}
-                    </div>
-
-                    <div className="flex items-center justify-end pt-4 border-t border-border-light">
-                      <div className="flex items-center gap-1 text-weave-primary group-hover:gap-2 transition-all">
-                        <Typography variant="body2" className="font-medium">
-                          시작하기
-                        </Typography>
-                        <ArrowRight className="w-4 h-4" />
-                      </div>
-                    </div>
+                      </div>
+                    ))}
                   </div>
                 </Card>
-            ))}
-          </div>
-
-            {/* 하단 정보 섹션 */}
-            <div className="grid grid-cols-1 lg:grid-cols-2 gap-6">
-              {/* 최근 업데이트 */}
-              <div className="bg-white rounded-lg border border-border-light p-6">
-                <Typography variant="h4" className="mb-4 font-semibold">
-                  최근 업데이트
-                </Typography>
-              <div className="space-y-3">
-                {recentUpdates.map((update, index) => (
-                  <div key={index} className="flex items-start gap-3 pb-3 border-b border-border-light last:border-0 last:pb-0">
-                    <div className={`w-2 h-2 rounded-full mt-1.5 flex-shrink-0 ${
-                      update.type === 'feature' ? 'bg-green-500' : 'bg-blue-500'
-                    }`} />
-                    <div className="flex-1">
-                      <Typography variant="body2" className="font-medium text-txt-primary">
-                        {update.title}
-                      </Typography>
-                      <Typography variant="body2" className="text-txt-tertiary text-sm">
-                        {update.date}
-                      </Typography>
-                    </div>
-                  </div>
-                ))}
-              </div>
-              </div>
-
-              {/* 빠른 시작 가이드 */}
-              <div className="bg-white rounded-lg border border-border-light p-6">
-                <Typography variant="h4" className="mb-4 font-semibold">
-                  빠른 시작 가이드
-                </Typography>
-              <div className="space-y-3">
-                  <div className="flex items-start gap-3 pb-3 border-b border-border-light">
-                    <div className="flex-shrink-0 w-8 h-8 bg-yellow-100 text-yellow-600 rounded-full flex items-center justify-center text-sm font-semibold">
-                      1
-                    </div>
-                    <div className="flex-1">
-                      <Typography variant="body2" className="font-medium text-txt-primary mb-1">
-                        파일 업로드
-                      </Typography>
-                      <Typography variant="body2" className="text-txt-tertiary text-sm">
-                        PDF나 이미지를 드래그앤드롭으로 업로드
-                      </Typography>
-                    </div>
-                  </div>
-                  <div className="flex items-start gap-3 pb-3 border-b border-border-light">
-                    <div className="flex-shrink-0 w-8 h-8 bg-blue-100 text-blue-600 rounded-full flex items-center justify-center text-sm font-semibold">
-                      2
-                    </div>
-                    <div className="flex-1">
-                      <Typography variant="body2" className="font-medium text-txt-primary mb-1">
-                        AI 처리
-                      </Typography>
-                      <Typography variant="body2" className="text-txt-tertiary text-sm">
-                        Gemini AI가 자동으로 데이터 추출 및 분석
-                      </Typography>
-                    </div>
-                  </div>
-                  <div className="flex items-start gap-3">
-                    <div className="flex-shrink-0 w-8 h-8 bg-green-100 text-green-600 rounded-full flex items-center justify-center text-sm font-semibold">
-                      3
-                    </div>
-                    <div className="flex-1">
-                      <Typography variant="body2" className="font-medium text-txt-primary mb-1">
-                        문서 생성
-                      </Typography>
-                      <Typography variant="body2" className="text-txt-tertiary text-sm">
-                        원하는 형식으로 문서 생성 및 내보내기
-                      </Typography>
-                    </div>
-                  </div>
-              </div>
-              </div>
+              )}
+
+              {/* 알림사항 */}
+              <Card className="p-6">
+                <Alert
+                  variant="warning"
+                  title="알림사항"
+                >
+                  {activeTab === 'tax' 
+                    ? '제공되는 정보는 일반적인 세무 가이드입니다. 구체적인 사안은 세무 전문가와 상담하시기 바랍니다.'
+                    : activeTab === 'document'
+                    ? '생성된 문서는 법적 검토가 필요할 수 있습니다. 중요한 계약은 전문가 검토를 받으시기 바랍니다.'
+                    : 'AI가 제공하는 정보는 참고용입니다. 중요한 업무 결정 시에는 전문가와 상담하시기 바랍니다.'
+                  }
+                </Alert>
+              </Card>
             </div>
-
           </div>
         </WorkspacePageContainer>
     </AppLayout>
